--- conflicted
+++ resolved
@@ -1,10 +1,6 @@
 [package]
 name = "oxigraph"
-<<<<<<< HEAD
 version = "0.3.0-dev"
-=======
-version = "0.2.4"
->>>>>>> cde2672c
 authors = ["Tpt <thomas@pellissier-tanon.fr>"]
 license = "MIT OR Apache-2.0"
 readme = "README.md"
@@ -26,12 +22,7 @@
 http_client = ["httparse", "native-tls"]
 
 [dependencies]
-<<<<<<< HEAD
 sled = "0.34"
-=======
-rocksdb = { version = "0.16", optional = true }
-sled = { version = "0.34", optional = true }
->>>>>>> cde2672c
 quick-xml = "0.22"
 rand = "0.8"
 md-5 = "0.9"
@@ -52,11 +43,8 @@
 http = "0.2"
 httparse = { version = "1", optional = true }
 native-tls = { version = "0.2", optional = true }
-<<<<<<< HEAD
+json-event-parser = "0.1"
 spargebra = { version = "0.1", path="../spargebra" }
-=======
-json-event-parser = "0.1"
->>>>>>> cde2672c
 
 
 [dev-dependencies]
